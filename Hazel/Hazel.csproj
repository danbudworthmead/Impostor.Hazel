--- conflicted
+++ resolved
@@ -19,65 +19,7 @@
   </ItemGroup>
 
   <ItemGroup>
-<<<<<<< HEAD
     <ProjectReference Include="..\..\Impostor.Api\Impostor.Api.csproj" />
-=======
-    <Compile Include="ByteSpan.cs" />
-    <Compile Include="ByteSpanExtensions.cs" />
-    <Compile Include="Connection.cs" />
-    <Compile Include="ConnectionListener.cs" />
-    <Compile Include="ConnectionState.cs" />
-    <Compile Include="Crypto\AesGcm.cs" />
-    <Compile Include="Crypto\Const.cs" />
-    <Compile Include="Crypto\CryptoProvider.cs" />
-    <Compile Include="Crypto\DefaultAes.cs" />
-    <Compile Include="Crypto\IAes.cs" />
-    <Compile Include="Crypto\Sha256Stream.cs" />
-    <Compile Include="Crypto\SpanCryptoExtensions.cs" />
-    <Compile Include="Crypto\X25519.cs" />
-    <Compile Include="DataReceivedEventArgs.cs" />
-    <Compile Include="DisconnectedEventArgs.cs" />
-    <Compile Include="Dtls\AesGcmRecordProtection.cs" />
-    <Compile Include="Dtls\DtlsUnityConnection.cs" />
-    <Compile Include="Dtls\DtlsConnectionListener.cs" />
-    <Compile Include="Dtls\Handshake.cs" />
-    <Compile Include="Dtls\IHandshakeCipherSuite.cs" />
-    <Compile Include="Dtls\IRecordProtection.cs" />
-    <Compile Include="Dtls\NullRecordProtection.cs" />
-    <Compile Include="Dtls\PrfSha256.cs" />
-    <Compile Include="Dtls\Record.cs" />
-    <Compile Include="Dtls\X25519EcdheRsaSha256.cs" />
-    <Compile Include="FewerThreads\HazelThreadPool.cs" />
-    <Compile Include="FewerThreads\ThreadLimitedUdpConnectionListener.cs" />
-    <Compile Include="FewerThreads\ThreadLimitedUdpServerConnection.cs" />
-    <Compile Include="HazelException.cs" />
-    <Compile Include="IPMode.cs" />
-    <Compile Include="IRecyclable.cs" />
-    <Compile Include="MessageReader.cs" />
-    <Compile Include="NetworkConnection.cs" />
-    <Compile Include="NetworkConnectionListener.cs" />
-    <Compile Include="MessageWriter.cs" />
-    <Compile Include="NewConnectionEventArgs.cs" />
-    <Compile Include="ObjectPool.cs" />
-    <Compile Include="Properties\AssemblyInfo.cs" />
-    <Compile Include="SendOption.cs" />
-    <Compile Include="Udp\SendOptionInternal.cs" />
-    <Compile Include="ConnectionStatistics.cs" />
-    <Compile Include="Udp\UdpBroadcaster.cs" />
-    <Compile Include="Udp\UdpBroadcastListener.cs" />
-    <Compile Include="Udp\UnityUdpClientConnection.cs" />
-    <Compile Include="Udp\UdpClientConnection.cs" />
-    <Compile Include="Udp\UdpConnection.cs">
-      <SubType>Code</SubType>
-    </Compile>
-    <Compile Include="Udp\UdpConnection.KeepAlive.cs" />
-    <Compile Include="Udp\UdpConnection.Reliable.cs" />
-    <Compile Include="Udp\UdpConnectionListener.cs" />
-    <Compile Include="Udp\UdpServerConnection.cs" />
-    <Compile Include="UPnP\ILogger.cs" />
-    <Compile Include="UPnP\NetUtility.cs" />
-    <Compile Include="UPnP\UPnPHelper.cs" />
->>>>>>> 98d9f5d2
   </ItemGroup>
 
-</Project>+</Project>
